//
//  RSScreen.swift
//  RSCore
//
//  Created by Maurice Parker on 4/11/19.
//  Copyright © 2019 Ranchero Software. All rights reserved.
//

#if os(macOS)
import AppKit

public class RSScreen {
<<<<<<< HEAD

	/// The scale factor of the main screen.
	public static var mainScreenScale: CGFloat = {
		return NSScreen.main?.backingScaleFactor ?? CGFloat(integerLiteral: 1)
	}()
	
=======
	public static var maxScreenScale = CGFloat(2)
>>>>>>> a175db50
}

#endif

#if os(iOS)
import UIKit

public class RSScreen {
<<<<<<< HEAD

	/// The scale factor of the main screen.
	public static var mainScreenScale: CGFloat = {
		return UIScreen.main.scale
	}()
	
=======
	public static var maxScreenScale = CGFloat(3)
>>>>>>> a175db50
}

#endif<|MERGE_RESOLUTION|>--- conflicted
+++ resolved
@@ -10,16 +10,7 @@
 import AppKit
 
 public class RSScreen {
-<<<<<<< HEAD
-
-	/// The scale factor of the main screen.
-	public static var mainScreenScale: CGFloat = {
-		return NSScreen.main?.backingScaleFactor ?? CGFloat(integerLiteral: 1)
-	}()
-	
-=======
 	public static var maxScreenScale = CGFloat(2)
->>>>>>> a175db50
 }
 
 #endif
@@ -28,16 +19,7 @@
 import UIKit
 
 public class RSScreen {
-<<<<<<< HEAD
-
-	/// The scale factor of the main screen.
-	public static var mainScreenScale: CGFloat = {
-		return UIScreen.main.scale
-	}()
-	
-=======
 	public static var maxScreenScale = CGFloat(3)
->>>>>>> a175db50
 }
 
 #endif